--- conflicted
+++ resolved
@@ -468,15 +468,9 @@
 	if b.cluster.Spec.Networking.Calico != nil {
 		key := "networking.projectcalico.org"
 		versions := map[string]string{
-<<<<<<< HEAD
-			"pre-k8s-1.6": "2.4.1",
-			"k8s-1.6":     "2.6.7",
-			"k8s-1.7":     "2.6.7",
-=======
 			"pre-k8s-1.6": "2.4.2-kops.1",
 			"k8s-1.6":     "2.6.7-kops.1",
 			"k8s-1.7":     "2.6.7-kops.1",
->>>>>>> 533d0a72
 		}
 
 		{
